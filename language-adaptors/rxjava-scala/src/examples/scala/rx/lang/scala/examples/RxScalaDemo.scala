--- conflicted
+++ resolved
@@ -819,7 +819,6 @@
     }
   }
 
-<<<<<<< HEAD
   @Test def multicastExample1(): Unit = {
     val unshared = Observable.from(1 to 4)
     val shared = unshared.multicast(Subject())
@@ -834,7 +833,7 @@
     shared.subscribe(n => println(s"subscriber 1 gets $n"))
     shared.subscribe(n => println(s"subscriber 2 gets $n"))
   }
-=======
+
   @Test def startWithExample1(): Unit = {
     val o1 = List(3, 4).toObservable
     val o2 = 1 :: 2 :: o1
@@ -856,6 +855,4 @@
     val o = List(5, 6, 7, 8).toObservable.filter(_ % 2 == 0).startWith(Array(2, 4))
     assertEquals(List(2, 4, 6, 8), o.toBlockingObservable.toList)
   }
-
->>>>>>> 5c7de063
 }