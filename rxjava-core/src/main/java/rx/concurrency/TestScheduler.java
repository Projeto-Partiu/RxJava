--- conflicted
+++ resolved
@@ -90,7 +90,7 @@
             }
             time = current.time;
             queue.remove();
-            
+
             // Only execute if the TimedAction has not yet been cancelled
             if (!current.isCancelled.get()) {
                 // because the queue can have wildcards we have to ignore the type T for the state
@@ -106,12 +106,7 @@
     }
 
     @Override
-<<<<<<< HEAD
     public <T> Subscription schedule(T state, Func2<? super Scheduler, ? super T, ? extends Subscription> action, long delayTime, TimeUnit unit) {
-        queue.add(new TimedAction<T>(this, time + unit.toNanos(delayTime), action, state));
-        return Subscriptions.empty();
-=======
-    public <T> Subscription schedule(T state, Func2<Scheduler, T, Subscription> action, long delayTime, TimeUnit unit) {
         final TimedAction<T> timedAction = new TimedAction<T>(this, time + unit.toNanos(delayTime), action, state);
         queue.add(timedAction);
 
@@ -121,6 +116,5 @@
                 timedAction.cancel();
             }
         };
->>>>>>> 2519ef81
     }
 }